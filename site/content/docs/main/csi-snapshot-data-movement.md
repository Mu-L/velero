--- conflicted
+++ resolved
@@ -481,7 +481,7 @@
 If you want to constraint the CPU/memory usage, you need to [customize the resource limits][11]. The CPU/memory consumption is always related to the scale of data to be backed up/restored, refer to [Performance Guidance][12] for more details, so it is highly recommended that you perform your own testing to find the best resource limits for your data.   
 
 During the restore, the repository may also cache data/metadata so as to reduce the network footprint and speed up the restore. The repository uses its own policy to store and clean up the cache.  
-For Kopia repository, the cache is stored in the node-agent pod's root file system. Velero allows you to configure a limit of the cache size so that the data mover pod won't be evicted due to running out of the ephemeral storage. For more details, check [Backup Repository Configuration][16].  
+For Kopia repository, the cache is stored in the node-agent pod's root file system. Velero allows you to configure a limit of the cache size so that the data mover pod won't be evicted due to running out of the ephemeral storage. For more details, check [Backup Repository Configuration][17].  
 
 ### Node Selection
 
@@ -512,8 +512,5 @@
 [13]: https://kubernetes.io/docs/concepts/workloads/pods/pod-qos/
 [14]: node-agent-concurrency.md
 [15]: data-movement-backup-node-selection.md
-<<<<<<< HEAD
-[16]: backup-repository-configuration.md
-=======
 [16]: data-movement-backup-pvc-configuration.md
->>>>>>> f63b7144
+[17]: backup-repository-configuration.md